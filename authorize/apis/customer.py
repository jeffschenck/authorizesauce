from decimal import Decimal
import urllib
from datetime import datetime
from ssl import SSLError

from suds import WebFault
from suds.client import Client
from authorize.data import Address, CreditCard

from authorize.apis.transaction import parse_response
from authorize.exceptions import AuthorizeConnectionError, \
    AuthorizeError, AuthorizeResponseError, AuthorizeInvalidError

PROD_URL = 'https://api.authorize.net/soap/v1/Service.asmx?WSDL'
TEST_URL = 'https://apitest.authorize.net/soap/v1/Service.asmx?WSDL'

class CustomerAPI(object):
    def __init__(self, login_id, transaction_key, debug=True, test=False):
        self.url = TEST_URL if debug else PROD_URL
        self.login_id = login_id
        self.transaction_key = transaction_key
        self.transaction_options = urllib.urlencode({
            'x_version': '3.1',
            'x_test_request': 'Y' if test else 'F',
            'x_delim_data': 'TRUE',
            'x_delim_char': ';',
        })

    @property
    def client(self):
        # Lazy instantiation of SOAP client, which hits the WSDL url
        if not hasattr(self, '_client'):
            self._client = Client(self.url)
        return self._client

    @property
    def client_auth(self):
        if not hasattr(self, '_client_auth'):
            self._client_auth = self.client.factory.create(
                'MerchantAuthenticationType')
            self._client_auth.name = self.login_id
            self._client_auth.transactionKey = self.transaction_key
        return self._client_auth

    def _make_call(self, service, *args):
        # Provides standard API call error handling
        method = getattr(self.client.service, service)
        try:
            response = method(self.client_auth, *args)
        except (WebFault, SSLError) as e:
            raise AuthorizeConnectionError('Error contacting SOAP API.')
        if response.resultCode != 'Ok':
            error = response.messages[0][0]
            e = AuthorizeResponseError('%s: %s' % (error.code, error.text))
            e.full_response = {
                'response_code': error.code,
                'response_text': error.text,
            }
            raise e
        return response

    def create_saved_profile(self, internal_id, payments=None, email=None):
        """
        Creates a user profile to which you can attach saved payments.
        Requires an internal_id to uniquely identify this user. If a list of
        saved payments is provided, as generated by create_saved_payment,
        these will be automatically added to the user profile. Returns the
        user profile id.
        """
        profile = self.client.factory.create('CustomerProfileType')
        profile.merchantCustomerId = internal_id
        profile.email = email
        if payments:
            payment_array = self.client.factory.create(
                'ArrayOfCustomerPaymentProfileType')
            payment_array.CustomerPaymentProfileType = payments
            profile.paymentProfiles = payment_array
        response = self._make_call('CreateCustomerProfile', profile, 'none')
        profile_id = response.customerProfileId
        payment_ids = None
        if payments:
            payment_ids = response.customerPaymentProfileIdList[0]
        return profile_id, payment_ids

    @staticmethod
    def _address_to_profile(address, payment_profile):
        if address and address.street:
            payment_profile.billTo.address = address.street
        if address and address.city:
            payment_profile.billTo.city = address.city
        if address and address.state:
            payment_profile.billTo.state = address.state
        if address and address.zip_code:
            payment_profile.billTo.zip = address.zip_code
        if address and address.country:
            payment_profile.billTo.country = address.country
        return payment_profile

    def create_saved_payment(self, credit_card, address=None, profile_id=None):
        """
        Creates a payment profile. If profile_id is provided, this payment
        profile will be created in Authorize.net attached to that profile.
        If it is not provided, the payment profile will be returned and can
        be provided in a list to the create_profile call.
        """
        # Create the basic payment profile with credit card details
        payment_profile = self.client.factory.create(
            'CustomerPaymentProfileType')
        customer_type_enum = self.client.factory.create('CustomerTypeEnum')
        payment_profile.customerType = customer_type_enum.individual
        payment_type = self.client.factory.create('PaymentType')
        credit_card_type = self.client.factory.create('CreditCardType')
        credit_card_type.cardNumber = credit_card.card_number
        credit_card_type.expirationDate = '{0.exp_year}-{0.exp_month:0>2}' \
            .format(credit_card)
        credit_card_type.cardCode = credit_card.cvv
        payment_type.creditCard = credit_card_type
        payment_profile.payment = payment_type

        # Customer billing name and address are optional fields
        if credit_card.first_name:
            payment_profile.billTo.firstName = credit_card.first_name
        if credit_card.last_name:
            payment_profile.billTo.lastName = credit_card.last_name
        payment_profile = self._address_to_profile(address, payment_profile)

        # If a profile id is provided, create saved payment on that profile
        # Otherwise, return an object for a later call to create_saved_profile
        if profile_id:
            response = self._make_call('CreateCustomerPaymentProfile',
                profile_id, payment_profile, 'none')
            return response.customerPaymentProfileId
        else:
            return payment_profile

    def retrieve_saved_payment(self, profile_id, payment_id):
        payment_id = int(payment_id)
        profile = self._make_call(
            'GetCustomerProfile', profile_id).profile
        payment_info = {}
        email = None
        if hasattr(profile, 'email'):
            email = unicode(profile.email)
        payment_info['email'] = email
        saved_payment = None
        for payment in profile.paymentProfiles[0]:
            if payment.customerPaymentProfileId == payment_id:
                saved_payment = payment
                break
        if not saved_payment:
            raise AuthorizeError("Payment ID does not exist for this profile.")
        payment_info['number'] = unicode(
            saved_payment.payment.creditCard.cardNumber)
        data = saved_payment.billTo
        payment_info['first_name'] = unicode(getattr(data, 'firstName', ''))
        payment_info['last_name'] = unicode(getattr(data, 'lastName', ''))
        kwargs = {
            'street': getattr(data, 'address', None),
            'city': getattr(data, 'city', None),
            'state': getattr(data, 'state', None),
            'zip_code': getattr(data, 'zip', None),
            'country': getattr(data, 'country', None)}
        kwargs = {
            key: unicode(value) for key, value in kwargs.items() if value}
        payment_info['address'] = Address(**kwargs)
        return payment_info

    def update_saved_payment(self, profile_id, payment_id, **kwargs):
        payment_profile = self.client.factory.create(
            'CustomerPaymentProfileExType')
        customer_type_enum = self.client.factory.create('CustomerTypeEnum')
        payment_profile.customerType = customer_type_enum.individual
        payment_simple_type = self.client.factory.create('PaymentType')
        card_simple_type = self.client.factory.create('CreditCardSimpleType')
        number = kwargs['number']
        # Authorize.net uses this constant to indicate that we want to keep
        # the existing expiration date.
        date = 'XXXX'
        card_simple_type.cardNumber = number
        if kwargs['exp_month'] and kwargs['exp_year']:
            exp = CreditCard.exp_time(kwargs['exp_month'], kwargs['exp_year'])
            if exp <= datetime.now():
                raise AuthorizeInvalidError('This credit card has expired.')
            card_simple_type.expirationDate =\
                '{0}-{1:0>2}'.format(kwargs['exp_year'], kwargs['exp_month'])
        else:
            card_simple_type.expirationDate = date
        payment_simple_type.creditCard = card_simple_type
        payment_profile.payment = payment_simple_type
        payment_profile.payment.creditCard = card_simple_type
        payment_profile.customerPaymentProfileId = payment_id

        if kwargs['first_name']:
            payment_profile.billTo.firstName = kwargs['first_name']
        if kwargs['last_name']:
            payment_profile.billTo.lastName = kwargs['last_name']
        payment_profile = self._address_to_profile(
            kwargs['address'], payment_profile)

        self._make_call(
            'UpdateCustomerPaymentProfile', profile_id,
            payment_profile, 'none')

        if not kwargs['email']:
            return
        profile = self.client.factory.create('CustomerProfileExType')
        profile.email = kwargs['email']
        profile.customerProfileId = profile_id
        self._make_call('UpdateCustomerProfile', profile)

    def delete_saved_profile(self, profile_id):
        self._make_call('DeleteCustomerProfile', profile_id)

    def delete_saved_payment(self, profile_id, payment_id):
        self._make_call('DeleteCustomerPaymentProfile',
            profile_id, payment_id)

<<<<<<< HEAD
    def auth(self, profile_id, payment_id, amount, invoice_number=None,
             description=None, purchase_order_number=None):
=======
    def auth(self, profile_id, payment_id, amount, cvv=None):
        if cvv is not None:
            try:
                int(cvv)
            except ValueError:
                raise AuthorizeInvalidError("CVV Must be a number.")
>>>>>>> 1389d639
        transaction = self.client.factory.create('ProfileTransactionType')
        auth = self.client.factory.create('ProfileTransAuthOnlyType')
        amount = Decimal(str(amount)).quantize(Decimal('0.01'))
        auth.amount = str(amount)
        auth.customerProfileId = profile_id
        auth.customerPaymentProfileId = payment_id
<<<<<<< HEAD
        if invoice_number:
            order_type = self.client.factory.create('OrderExType')
            order_type.invoiceNumber = str(invoice_number)
            order_type.description = description if description else ""
            order_type.purchaseOrderNumber = \
                purchase_order_number if purchase_order_number else ""
            auth.order = order_type
=======
        auth.cardCode = cvv
>>>>>>> 1389d639
        transaction.profileTransAuthOnly = auth
        response = self._make_call('CreateCustomerProfileTransaction',
            transaction, self.transaction_options)
        return parse_response(response.directResponse)

<<<<<<< HEAD
    def capture(self, profile_id, payment_id, amount, invoice_number=None,
                description=None, purchase_order_number=None):
=======
    def capture(self, profile_id, payment_id, amount, cvv=None):
        if cvv is not None:
            try:
                int(cvv)
            except ValueError:
                raise AuthorizeInvalidError("CVV Must be a number.")
>>>>>>> 1389d639
        transaction = self.client.factory.create('ProfileTransactionType')
        capture = self.client.factory.create('ProfileTransAuthCaptureType')
        amount = Decimal(str(amount)).quantize(Decimal('0.01'))
        capture.amount = str(amount)
        capture.customerProfileId = profile_id
        capture.customerPaymentProfileId = payment_id
<<<<<<< HEAD
        if invoice_number:
            order_type = self.client.factory.create('OrderExType')
            order_type.invoiceNumber = str(invoice_number)
            order_type.description = description if description else ""
            order_type.purchaseOrderNumber = \
                purchase_order_number if purchase_order_number else ""
            capture.order = order_type
=======
        capture.cardCode = cvv
>>>>>>> 1389d639
        transaction.profileTransAuthCapture = capture
        response = self._make_call('CreateCustomerProfileTransaction',
            transaction, self.transaction_options)
        return parse_response(response.directResponse)

    def credit(self, profile_id, payment_id, amount, invoice_number=None,
               description=None, purchase_order_number=None):
        # Creates an "unlinked credit" (as opposed to refunding a previous transaction)
        transaction = self.client.factory.create('ProfileTransactionType')
        credit = self.client.factory.create('ProfileTransRefundType')
        amount = Decimal(str(amount)).quantize(Decimal('0.01'))
        credit.amount = str(amount)
        credit.customerProfileId = profile_id
        credit.customerPaymentProfileId = payment_id
        if invoice_number:
            order_type = self.client.factory.create('OrderExType')
            order_type.invoiceNumber = str(invoice_number)
            order_type.description = description if description else ""
            order_type.purchaseOrderNumber = \
                purchase_order_number if purchase_order_number else ""
            credit.order = order_type
        transaction.profileTransRefund = credit
        response = self._make_call('CreateCustomerProfileTransaction',
            transaction, self.transaction_options)
        return parse_response(response.directResponse)<|MERGE_RESOLUTION|>--- conflicted
+++ resolved
@@ -215,24 +215,20 @@
         self._make_call('DeleteCustomerPaymentProfile',
             profile_id, payment_id)
 
-<<<<<<< HEAD
-    def auth(self, profile_id, payment_id, amount, invoice_number=None,
+    def auth(self, profile_id, payment_id, amount, cvv=None, invoice_number=None,
              description=None, purchase_order_number=None):
-=======
-    def auth(self, profile_id, payment_id, amount, cvv=None):
         if cvv is not None:
             try:
                 int(cvv)
             except ValueError:
                 raise AuthorizeInvalidError("CVV Must be a number.")
->>>>>>> 1389d639
+
         transaction = self.client.factory.create('ProfileTransactionType')
         auth = self.client.factory.create('ProfileTransAuthOnlyType')
         amount = Decimal(str(amount)).quantize(Decimal('0.01'))
         auth.amount = str(amount)
         auth.customerProfileId = profile_id
         auth.customerPaymentProfileId = payment_id
-<<<<<<< HEAD
         if invoice_number:
             order_type = self.client.factory.create('OrderExType')
             order_type.invoiceNumber = str(invoice_number)
@@ -240,32 +236,26 @@
             order_type.purchaseOrderNumber = \
                 purchase_order_number if purchase_order_number else ""
             auth.order = order_type
-=======
         auth.cardCode = cvv
->>>>>>> 1389d639
         transaction.profileTransAuthOnly = auth
         response = self._make_call('CreateCustomerProfileTransaction',
             transaction, self.transaction_options)
         return parse_response(response.directResponse)
 
-<<<<<<< HEAD
-    def capture(self, profile_id, payment_id, amount, invoice_number=None,
+    def capture(self, profile_id, payment_id, amount, cvv=None, invoice_number=None,
                 description=None, purchase_order_number=None):
-=======
-    def capture(self, profile_id, payment_id, amount, cvv=None):
         if cvv is not None:
             try:
                 int(cvv)
             except ValueError:
                 raise AuthorizeInvalidError("CVV Must be a number.")
->>>>>>> 1389d639
+
         transaction = self.client.factory.create('ProfileTransactionType')
         capture = self.client.factory.create('ProfileTransAuthCaptureType')
         amount = Decimal(str(amount)).quantize(Decimal('0.01'))
         capture.amount = str(amount)
         capture.customerProfileId = profile_id
         capture.customerPaymentProfileId = payment_id
-<<<<<<< HEAD
         if invoice_number:
             order_type = self.client.factory.create('OrderExType')
             order_type.invoiceNumber = str(invoice_number)
@@ -273,9 +263,7 @@
             order_type.purchaseOrderNumber = \
                 purchase_order_number if purchase_order_number else ""
             capture.order = order_type
-=======
         capture.cardCode = cvv
->>>>>>> 1389d639
         transaction.profileTransAuthCapture = capture
         response = self._make_call('CreateCustomerProfileTransaction',
             transaction, self.transaction_options)
